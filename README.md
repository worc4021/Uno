# What is Uno?
Uno (Unifying Framework for Optimization) is a C++ framework aiming at unifying most of the methods for solving nonlinearly constrained optimization problems.

# How to cite Uno?

Please cite the article:  
**Uno: an open-source framework for unifying nonlinear optimization methods**. Charlie Vanaret and Sven Leyffer

Its bibtex entry is:  

# Contributions

Developed by Charlie Vanaret (Technische Universität Berlin)

# License

TBD

# Installation instructions

* download optional interfaces:
    * AMPL: http://www.netlib.org/ampl/solvers/

* download optional solvers:
    * BQPD: https://www.mcs.anl.gov/~leyffer/solvers.html
    * MA57: http://www.hsl.rl.ac.uk/catalogue/ma57.html
    * PARDISO: https://www.pardiso-project.org/

* install BLAS, LAPACK and f2c:
```
sudo apt-get install libblas-dev liblapack-dev libf2c2-dev
```
* install cmake and ccmake:
```
sudo apt-get install cmake cmake-curses-gui
```

# Compilation instructions
1. Create a build directory in src/:
```
  cd src/ && mkdir build
```
2. Move to the build directory:
```
  cd build/
```
3. Type cmake:
```
  cmake ..
```
4. Use ccmake to provide the paths to the required and optional libraries:
```
  ccmake ..
```
5. Compile in parallel (n being the number of threads, e.g. 6):
```
  make -jn
```
6. Run UNO:
```
  ./uno your_problem.nl
```

To compile the code with different configurations, simply create a build directory for each configuration and perform instructions 1 to 6.

# Unit tests
7. Install the GoogleTest suite:
```
  sudo apt-get install googletest
```
8. Perform steps 2 and 3
9. Run the test suite:
```
  ./run_unit_tests
```

<<<<<<< HEAD
## Autocompletion
To benefit from autocompletion, install the file uno_ampl-completion.bash:
=======
# Autocompletion
To benefit from autocompletion, install the file uno-completion.bash:
>>>>>>> a469800b
```
  sudo cp uno_ampl-completion.bash /etc/bash_completion.d/
```
and open a new terminal.<|MERGE_RESOLUTION|>--- conflicted
+++ resolved
@@ -74,13 +74,8 @@
   ./run_unit_tests
 ```
 
-<<<<<<< HEAD
 ## Autocompletion
 To benefit from autocompletion, install the file uno_ampl-completion.bash:
-=======
-# Autocompletion
-To benefit from autocompletion, install the file uno-completion.bash:
->>>>>>> a469800b
 ```
   sudo cp uno_ampl-completion.bash /etc/bash_completion.d/
 ```
