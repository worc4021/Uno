--- conflicted
+++ resolved
@@ -7,42 +7,6 @@
 #include <vector>
 #include "solvers/LP/LPSolver.hpp"
 
-<<<<<<< HEAD
-// forward declarations
-class Direction;
-template <typename ElementType>
-class RectangularMatrix;
-template <typename ElementType>
-class SparseVector;
-template <typename IndexType, typename ElementType>
-class SymmetricMatrix;
-struct WarmstartInformation;
-
-/*! \class QPSolver
- * \brief QP solver
- *
- */
-class QPSolver : public LPSolver {
-public:
-   QPSolver();
-   ~QPSolver() override = default;
-
-   void solve_LP(size_t number_variables, size_t number_constraints, const std::vector<double>& variables_lower_bounds,
-         const std::vector<double>& variables_upper_bounds, const std::vector<double>& constraints_lower_bounds,
-         const std::vector<double>& constraints_upper_bounds, const SparseVector<double>& linear_objective,
-         const RectangularMatrix<double>& constraint_jacobian, const Vector<double>& initial_point, Direction& direction,
-         const WarmstartInformation& warmstart_information) override = 0;
-
-   virtual void solve_QP(size_t number_variables, size_t number_constraints, const std::vector<double>& variables_lower_bounds,
-         const std::vector<double>& variables_upper_bounds, const std::vector<double>& constraints_lower_bounds,
-         const std::vector<double>& constraints_upper_bounds, const SparseVector<double>& linear_objective,
-         const RectangularMatrix<double>& constraint_jacobian, const SymmetricMatrix<size_t, double>& hessian, const Vector<double>& initial_point,
-         Direction& direction, const WarmstartInformation& warmstart_information) = 0;
-};
-
-inline QPSolver::QPSolver(): LPSolver() {
-}
-=======
 namespace uno {
    // forward declarations
    class Direction;
@@ -50,7 +14,7 @@
    class RectangularMatrix;
    template <typename ElementType>
    class SparseVector;
-   template <typename ElementType>
+   template <typename IndexType, typename ElementType>
    class SymmetricMatrix;
    struct WarmstartInformation;
 
@@ -72,13 +36,12 @@
       virtual void solve_QP(size_t number_variables, size_t number_constraints, const std::vector<double>& variables_lower_bounds,
             const std::vector<double>& variables_upper_bounds, const std::vector<double>& constraints_lower_bounds,
             const std::vector<double>& constraints_upper_bounds, const SparseVector<double>& linear_objective,
-            const RectangularMatrix<double>& constraint_jacobian, const SymmetricMatrix<double>& hessian, const Vector<double>& initial_point,
+            const RectangularMatrix<double>& constraint_jacobian, const SymmetricMatrix<size_t, double>& hessian, const Vector<double>& initial_point,
             Direction& direction, const WarmstartInformation& warmstart_information) = 0;
    };
 
    inline QPSolver::QPSolver(): LPSolver() {
    }
 } // namespace
->>>>>>> 86b1a3bf
 
 #endif // UNO_QPSOLVER_H