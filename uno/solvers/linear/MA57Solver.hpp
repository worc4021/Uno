// Copyright (c) 2018-2024 Charlie Vanaret
// Licensed under the MIT license. See LICENSE file in the project directory for details.

#ifndef UNO_MA57SOLVER_H
#define UNO_MA57SOLVER_H

#include <array>
#include <vector>
#include "SymmetricIndefiniteLinearSolver.hpp"

namespace uno {
   // forward declaration
   template <typename ElementType>
   class Vector;

   struct MA57Factorization {
      int n{};
      int nnz{};
      int lfact{};
      int lifact{};

      MA57Factorization() = default;
   };

<<<<<<< HEAD
/*! \class MA57Solver
 * \brief Interface for MA57
 * see https://github.com/YimingYAN/linSolve
 *
 *  Interface to the symmetric indefinite linear solver MA57
 */
class MA57Solver : public SymmetricIndefiniteLinearSolver<size_t, double> {
public:
   MA57Solver(size_t dimension, size_t number_nonzeros);
   ~MA57Solver() override = default;

   void factorize(const SymmetricMatrix<size_t, double>& matrix) override;
   void do_symbolic_factorization(const SymmetricMatrix<size_t, double>& matrix) override;
   void do_numerical_factorization(const SymmetricMatrix<size_t, double>& matrix) override;
   void solve_indefinite_system(const SymmetricMatrix<size_t, double>& matrix, const Vector<double>& rhs, Vector<double>& result) override;
=======
   /*! \class MA57Solver
    * \brief Interface for MA57
    * see https://github.com/YimingYAN/linSolve
    *
    *  Interface to the symmetric indefinite linear solver MA57
    */
   class MA57Solver : public SymmetricIndefiniteLinearSolver<double> {
   public:
      MA57Solver(size_t dimension, size_t number_nonzeros);
      ~MA57Solver() override = default;

      void factorize(const SymmetricMatrix<double>& matrix) override;
      void do_symbolic_factorization(const SymmetricMatrix<double>& matrix) override;
      void do_numerical_factorization(const SymmetricMatrix<double>& matrix) override;
      void solve_indefinite_system(const SymmetricMatrix<double>& matrix, const Vector<double>& rhs, Vector<double>& result) override;
>>>>>>> 86b1a3bf

      [[nodiscard]] std::tuple<size_t, size_t, size_t> get_inertia() const override;
      [[nodiscard]] size_t number_negative_eigenvalues() const override;
      // [[nodiscard]] bool matrix_is_positive_definite() const override;
      [[nodiscard]] bool matrix_is_singular() const override;
      [[nodiscard]] size_t rank() const override;

   private:
      // internal matrix representation
      std::vector<int> row_indices;
      std::vector<int> column_indices;

      // factorization
      MA57Factorization factorization{};
      std::vector<double> fact{0}; // do not initialize, resize at every iteration
      std::vector<int> ifact{0}; // do not initialize, resize at every iteration
      const int lkeep;
      std::vector<int> keep{};
      std::vector<int> iwork{};
      int lwork;
      std::vector<double> work{};

      // for ma57id_ (default values of controlling parameters)
      std::array<double, 5> cntl{};
      std::array<int, 20> icntl{};
      std::array<double, 20> rinfo{};
      std::array<int, 40> info{};

      const int nrhs{1}; // number of right hand side being solved
      const int job{1};
      std::vector<double> residuals;
      const size_t fortran_shift{1};

<<<<<<< HEAD
   bool use_iterative_refinement{false};
   void save_sparsity_pattern_internally(const SymmetricMatrix<size_t, double>& matrix);
};
=======
      bool use_iterative_refinement{false};
      void save_sparsity_pattern_internally(const SymmetricMatrix<double>& matrix);
   };
} // namespace
>>>>>>> 86b1a3bf

#endif // UNO_MA57SOLVER_H<|MERGE_RESOLUTION|>--- conflicted
+++ resolved
@@ -22,39 +22,21 @@
       MA57Factorization() = default;
    };
 
-<<<<<<< HEAD
-/*! \class MA57Solver
- * \brief Interface for MA57
- * see https://github.com/YimingYAN/linSolve
- *
- *  Interface to the symmetric indefinite linear solver MA57
- */
-class MA57Solver : public SymmetricIndefiniteLinearSolver<size_t, double> {
-public:
-   MA57Solver(size_t dimension, size_t number_nonzeros);
-   ~MA57Solver() override = default;
-
-   void factorize(const SymmetricMatrix<size_t, double>& matrix) override;
-   void do_symbolic_factorization(const SymmetricMatrix<size_t, double>& matrix) override;
-   void do_numerical_factorization(const SymmetricMatrix<size_t, double>& matrix) override;
-   void solve_indefinite_system(const SymmetricMatrix<size_t, double>& matrix, const Vector<double>& rhs, Vector<double>& result) override;
-=======
    /*! \class MA57Solver
     * \brief Interface for MA57
     * see https://github.com/YimingYAN/linSolve
     *
     *  Interface to the symmetric indefinite linear solver MA57
     */
-   class MA57Solver : public SymmetricIndefiniteLinearSolver<double> {
+   class MA57Solver : public SymmetricIndefiniteLinearSolver<size_t, double> {
    public:
       MA57Solver(size_t dimension, size_t number_nonzeros);
       ~MA57Solver() override = default;
 
-      void factorize(const SymmetricMatrix<double>& matrix) override;
-      void do_symbolic_factorization(const SymmetricMatrix<double>& matrix) override;
-      void do_numerical_factorization(const SymmetricMatrix<double>& matrix) override;
-      void solve_indefinite_system(const SymmetricMatrix<double>& matrix, const Vector<double>& rhs, Vector<double>& result) override;
->>>>>>> 86b1a3bf
+      void factorize(const SymmetricMatrix<size_t, double>& matrix) override;
+      void do_symbolic_factorization(const SymmetricMatrix<size_t, double>& matrix) override;
+      void do_numerical_factorization(const SymmetricMatrix<size_t, double>& matrix) override;
+      void solve_indefinite_system(const SymmetricMatrix<size_t, double>& matrix, const Vector<double>& rhs, Vector<double>& result) override;
 
       [[nodiscard]] std::tuple<size_t, size_t, size_t> get_inertia() const override;
       [[nodiscard]] size_t number_negative_eigenvalues() const override;
@@ -88,15 +70,9 @@
       std::vector<double> residuals;
       const size_t fortran_shift{1};
 
-<<<<<<< HEAD
-   bool use_iterative_refinement{false};
-   void save_sparsity_pattern_internally(const SymmetricMatrix<size_t, double>& matrix);
-};
-=======
       bool use_iterative_refinement{false};
-      void save_sparsity_pattern_internally(const SymmetricMatrix<double>& matrix);
+      void save_sparsity_pattern_internally(const SymmetricMatrix<size_t, double>& matrix);
    };
 } // namespace
->>>>>>> 86b1a3bf
 
 #endif // UNO_MA57SOLVER_H