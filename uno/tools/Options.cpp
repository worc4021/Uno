// Copyright (c) 2018-2024 Charlie Vanaret
// Licensed under the MIT license. See LICENSE file in the project directory for details.

#include <iostream>
#include <fstream>
#include <sstream>
#include "Options.hpp"
#include "Logger.hpp"

namespace uno {
   std::string& Options::operator[](const std::string& key) {
      return this->options[key];
   }

   const std::string& Options::at(const std::string& key) const {
      try {
         const std::string& value = this->options.at(key);
         this->is_used[key] = true;
         return value;
      }
      catch(const std::out_of_range&) {
         throw std::out_of_range("The option " + key + " was not found");
      }
   }

   const std::string& Options::get_string(const std::string& key) const {
      return this->at(key);
   }

   double Options::get_double(const std::string& key) const {
      const std::string& entry = this->at(key);
      return std::stod(entry);
   }

   int Options::get_int(const std::string& key) const {
      const std::string& entry = this->at(key);
      return std::stoi(entry);
   }

   size_t Options::get_unsigned_int(const std::string& key) const {
      const std::string& entry = this->at(key);
      return std::stoul(entry);
   }

   bool Options::get_bool(const std::string& key) const {
      const std::string& entry = this->at(key);
      return entry == "yes";
   }

   void Options::print(bool only_used) const {
      std::cout << "Options:\n";
      for (const auto& [key, value]: this->options) {
         if (not only_used || this->is_used[key]) {
            std::cout << "- " << key << " = " << value << '\n';
         }
      }
   }

   Options Options::get_default_options(const std::string& file_name) {
      std::ifstream file;
      file.open(file_name);
      if (!file) {
         throw std::invalid_argument("The option file " + file_name + " was not found");
      }
      else {
         // register the default options
         Options options;
         std::string key, value;
         std::string line;
         while (std::getline(file, line)) {
            if (not line.empty() && line.find('#') != 0) {
               std::istringstream iss;
               iss.str(line);
               iss >> key >> value;
               options[key] = value;
            }
         }
         file.close();
         return options;
      }
   }

<<<<<<< HEAD
void find_preset(const std::string& preset_name, Options& options) {
   // shortcuts for state-of-the-art combinations
   if (preset_name == "ipopt") {
      options["constraint_relaxation_strategy"] = "feasibility_restoration";
      options["subproblem"] = "primal_dual_interior_point";
      options["globalization_mechanism"] = "LS";
      options["globalization_strategy"] = "waechter_filter_method";
      options["filter_type"] = "standard";
      options["filter_beta"] = "0.99999";
      options["filter_gamma"] = "1e-8";
      options["filter_delta"] = "1";
      options["filter_ubd"] = "1e4";
      options["filter_fact"] = "1e4";
      options["filter_switching_infeasibility_exponent"] = "1.1";
      options["armijo_decrease_fraction"] = "1e-8";
      options["LS_backtracking_ratio"] = "0.5";
      options["LS_min_step_length"] = "5e-7";
      options["barrier_tau_min"] = "0.99";
      options["barrier_damping_factor"] = "1e-5";
      options["l1_constraint_violation_coefficient"] = "1000.";
      options["progress_norm"] = "L1";
      options["residual_norm"] = "INF";
      options["scale_functions"] = "yes";
      options["sparse_format"] = "COO";
      options["tolerance"] = "1e-8";
      options["loose_tolerance"] = "1e-6";
      options["loose_tolerance_consecutive_iteration_threshold"] = "15";
      options["switch_to_optimality_requires_linearized_feasibility"] = "no";
      options["LS_scale_duals_with_step_length"] = "yes";
      options["protect_actual_reduction_against_roundoff"] = "yes";
   }
   else if (preset_name == "filtersqp") {
      options["constraint_relaxation_strategy"] = "feasibility_restoration";
      options["subproblem"] = "QP";
      options["globalization_mechanism"] = "TR";
      options["globalization_strategy"] = "fletcher_filter_method";
      options["filter_type"] = "standard";
      options["progress_norm"] = "L1";
      options["residual_norm"] = "L2";
      options["sparse_format"] = "CSC";
      options["TR_radius"] = "10";
      options["l1_constraint_violation_coefficient"] = "1.";
      options["enforce_linear_constraints"] = "yes";
      options["tolerance"] = "1e-6";
      options["loose_tolerance"] = "1e-6";
      options["TR_min_radius"] = "1e-8";
      options["switch_to_optimality_requires_linearized_feasibility"] = "yes";
      options["protect_actual_reduction_against_roundoff"] = "no";
   }
   else if (preset_name == "byrd") {
      options["constraint_relaxation_strategy"] = "l1_relaxation";
      options["subproblem"] = "QP";
      options["globalization_mechanism"] = "LS";
      options["globalization_strategy"] = "l1_merit";
      options["l1_relaxation_initial_parameter"] = "1";
      options["LS_backtracking_ratio"] = "0.5";
      options["armijo_decrease_fraction"] = "1e-8";
      options["l1_relaxation_epsilon1"] = "0.1";
      options["l1_relaxation_epsilon2"] = "0.1";
      options["l1_constraint_violation_coefficient"] = "1.";
      options["tolerance"] = "1e-6";
      options["loose_tolerance"] = "1e-6";
      options["progress_norm"] = "L1";
      options["residual_norm"] = "L1";
      options["sparse_format"] = "CSC";
      options["LS_scale_duals_with_step_length"] = "no";
      options["protect_actual_reduction_against_roundoff"] = "no";
   }
   else if (preset_name == "funnelsqp") {
      options["constraint_relaxation_strategy"] = "feasibility_restoration";
      options["subproblem"] = "QP";
      options["globalization_mechanism"] = "TR";
      options["globalization_strategy"] = "funnel_method";
      options["progress_norm"] = "L1";
      options["residual_norm"] = "L2";
      options["sparse_format"] = "CSC";
      options["TR_radius"] = "10";
      options["l1_constraint_violation_coefficient"] = "1.";
      options["enforce_linear_constraints"] = "yes";
      options["tolerance"] = "1e-6";
      options["loose_tolerance"] = "1e-6";
      options["TR_min_radius"] = "1e-8";
      options["switch_to_optimality_requires_acceptance"] = "no";
      options["switch_to_optimality_requires_linearized_feasibility"] = "yes";

      options["funnel_beta"] = "0.999";
      options["funnel_gamma"] = "0.001";
      options["funnel_delta"] = "0.999";
      options["funnel_ubd"] = "1.0";
      options["funnel_fact"] = "1.5";
      options["funnel_switching_infeasibility_exponent"] = "2";
      options["funnel_update_strategy"] = "2";
   }
   else {
      throw std::runtime_error("The preset " + preset_name + " is not known.");
=======
   void find_preset(const std::string& preset_name, Options& options) {
      // shortcuts for state-of-the-art combinations
      if (preset_name == "ipopt") {
         options["constraint_relaxation_strategy"] = "feasibility_restoration";
         options["subproblem"] = "primal_dual_interior_point";
         options["globalization_mechanism"] = "LS";
         options["globalization_strategy"] = "waechter_filter_method";
         options["filter_type"] = "standard";
         options["filter_beta"] = "0.99999";
         options["filter_gamma"] = "1e-8";
         options["filter_delta"] = "1";
         options["filter_ubd"] = "1e4";
         options["filter_fact"] = "1e4";
         options["filter_switching_infeasibility_exponent"] = "1.1";
         options["armijo_decrease_fraction"] = "1e-8";
         options["LS_backtracking_ratio"] = "0.5";
         options["LS_min_step_length"] = "5e-7";
         options["barrier_tau_min"] = "0.99";
         options["barrier_damping_factor"] = "1e-5";
         options["l1_constraint_violation_coefficient"] = "1000.";
         options["progress_norm"] = "L1";
         options["residual_norm"] = "INF";
         options["scale_functions"] = "yes";
         options["sparse_format"] = "COO";
         options["tolerance"] = "1e-8";
         options["loose_tolerance"] = "1e-6";
         options["loose_tolerance_consecutive_iteration_threshold"] = "15";
         options["switch_to_optimality_requires_linearized_feasibility"] = "no";
         options["LS_scale_duals_with_step_length"] = "yes";
         options["protect_actual_reduction_against_roundoff"] = "yes";
      }
      else if (preset_name == "filtersqp") {
         options["constraint_relaxation_strategy"] = "feasibility_restoration";
         options["subproblem"] = "QP";
         options["globalization_mechanism"] = "TR";
         options["globalization_strategy"] = "fletcher_filter_method";
         options["filter_type"] = "standard";
         options["progress_norm"] = "L1";
         options["residual_norm"] = "L2";
         options["sparse_format"] = "CSC";
         options["TR_radius"] = "10";
         options["l1_constraint_violation_coefficient"] = "1.";
         options["enforce_linear_constraints"] = "yes";
         options["tolerance"] = "1e-6";
         options["loose_tolerance"] = "1e-6";
         options["TR_min_radius"] = "1e-8";
         options["switch_to_optimality_requires_linearized_feasibility"] = "yes";
         options["protect_actual_reduction_against_roundoff"] = "no";
      }
      else if (preset_name == "byrd") {
         options["constraint_relaxation_strategy"] = "l1_relaxation";
         options["subproblem"] = "QP";
         options["globalization_mechanism"] = "LS";
         options["globalization_strategy"] = "l1_merit";
         options["l1_relaxation_initial_parameter"] = "1";
         options["LS_backtracking_ratio"] = "0.5";
         options["armijo_decrease_fraction"] = "1e-8";
         options["l1_relaxation_epsilon1"] = "0.1";
         options["l1_relaxation_epsilon2"] = "0.1";
         options["l1_constraint_violation_coefficient"] = "1.";
         options["tolerance"] = "1e-6";
         options["loose_tolerance"] = "1e-6";
         options["progress_norm"] = "L1";
         options["residual_norm"] = "L1";
         options["sparse_format"] = "CSC";
         options["LS_scale_duals_with_step_length"] = "no";
         options["protect_actual_reduction_against_roundoff"] = "no";
      }
      else {
         throw std::runtime_error("The preset " + preset_name + " is not known.");
      }
>>>>>>> 8f8c01c1
   }

   void Options::get_command_line_arguments(int argc, char* argv[]) {
      // build the (name, value) map
      int i = 1;
      while (i < argc - 1) {
         std::string argument = std::string(argv[i]);
         if (argument[0] == '-') {
            if (i < argc - 1) {
               // remove the '-'
               const std::string name = argument.substr(1);
               const std::string value = std::string(argv[i + 1]);
               if (name == "preset") {
                  find_preset(value, *this);
               }
               else {
                  this->operator[](name) = value;
               }
               i += 2;
            }
         }
         else {
            WARNING << "Argument " << argument << " was ignored\n";
            i++;
         }
      }
   }
} // namespace<|MERGE_RESOLUTION|>--- conflicted
+++ resolved
@@ -80,103 +80,6 @@
       }
    }
 
-<<<<<<< HEAD
-void find_preset(const std::string& preset_name, Options& options) {
-   // shortcuts for state-of-the-art combinations
-   if (preset_name == "ipopt") {
-      options["constraint_relaxation_strategy"] = "feasibility_restoration";
-      options["subproblem"] = "primal_dual_interior_point";
-      options["globalization_mechanism"] = "LS";
-      options["globalization_strategy"] = "waechter_filter_method";
-      options["filter_type"] = "standard";
-      options["filter_beta"] = "0.99999";
-      options["filter_gamma"] = "1e-8";
-      options["filter_delta"] = "1";
-      options["filter_ubd"] = "1e4";
-      options["filter_fact"] = "1e4";
-      options["filter_switching_infeasibility_exponent"] = "1.1";
-      options["armijo_decrease_fraction"] = "1e-8";
-      options["LS_backtracking_ratio"] = "0.5";
-      options["LS_min_step_length"] = "5e-7";
-      options["barrier_tau_min"] = "0.99";
-      options["barrier_damping_factor"] = "1e-5";
-      options["l1_constraint_violation_coefficient"] = "1000.";
-      options["progress_norm"] = "L1";
-      options["residual_norm"] = "INF";
-      options["scale_functions"] = "yes";
-      options["sparse_format"] = "COO";
-      options["tolerance"] = "1e-8";
-      options["loose_tolerance"] = "1e-6";
-      options["loose_tolerance_consecutive_iteration_threshold"] = "15";
-      options["switch_to_optimality_requires_linearized_feasibility"] = "no";
-      options["LS_scale_duals_with_step_length"] = "yes";
-      options["protect_actual_reduction_against_roundoff"] = "yes";
-   }
-   else if (preset_name == "filtersqp") {
-      options["constraint_relaxation_strategy"] = "feasibility_restoration";
-      options["subproblem"] = "QP";
-      options["globalization_mechanism"] = "TR";
-      options["globalization_strategy"] = "fletcher_filter_method";
-      options["filter_type"] = "standard";
-      options["progress_norm"] = "L1";
-      options["residual_norm"] = "L2";
-      options["sparse_format"] = "CSC";
-      options["TR_radius"] = "10";
-      options["l1_constraint_violation_coefficient"] = "1.";
-      options["enforce_linear_constraints"] = "yes";
-      options["tolerance"] = "1e-6";
-      options["loose_tolerance"] = "1e-6";
-      options["TR_min_radius"] = "1e-8";
-      options["switch_to_optimality_requires_linearized_feasibility"] = "yes";
-      options["protect_actual_reduction_against_roundoff"] = "no";
-   }
-   else if (preset_name == "byrd") {
-      options["constraint_relaxation_strategy"] = "l1_relaxation";
-      options["subproblem"] = "QP";
-      options["globalization_mechanism"] = "LS";
-      options["globalization_strategy"] = "l1_merit";
-      options["l1_relaxation_initial_parameter"] = "1";
-      options["LS_backtracking_ratio"] = "0.5";
-      options["armijo_decrease_fraction"] = "1e-8";
-      options["l1_relaxation_epsilon1"] = "0.1";
-      options["l1_relaxation_epsilon2"] = "0.1";
-      options["l1_constraint_violation_coefficient"] = "1.";
-      options["tolerance"] = "1e-6";
-      options["loose_tolerance"] = "1e-6";
-      options["progress_norm"] = "L1";
-      options["residual_norm"] = "L1";
-      options["sparse_format"] = "CSC";
-      options["LS_scale_duals_with_step_length"] = "no";
-      options["protect_actual_reduction_against_roundoff"] = "no";
-   }
-   else if (preset_name == "funnelsqp") {
-      options["constraint_relaxation_strategy"] = "feasibility_restoration";
-      options["subproblem"] = "QP";
-      options["globalization_mechanism"] = "TR";
-      options["globalization_strategy"] = "funnel_method";
-      options["progress_norm"] = "L1";
-      options["residual_norm"] = "L2";
-      options["sparse_format"] = "CSC";
-      options["TR_radius"] = "10";
-      options["l1_constraint_violation_coefficient"] = "1.";
-      options["enforce_linear_constraints"] = "yes";
-      options["tolerance"] = "1e-6";
-      options["loose_tolerance"] = "1e-6";
-      options["TR_min_radius"] = "1e-8";
-      options["switch_to_optimality_requires_acceptance"] = "no";
-      options["switch_to_optimality_requires_linearized_feasibility"] = "yes";
-
-      options["funnel_beta"] = "0.999";
-      options["funnel_gamma"] = "0.001";
-      options["funnel_delta"] = "0.999";
-      options["funnel_ubd"] = "1.0";
-      options["funnel_fact"] = "1.5";
-      options["funnel_switching_infeasibility_exponent"] = "2";
-      options["funnel_update_strategy"] = "2";
-   }
-   else {
-      throw std::runtime_error("The preset " + preset_name + " is not known.");
-=======
    void find_preset(const std::string& preset_name, Options& options) {
       // shortcuts for state-of-the-art combinations
       if (preset_name == "ipopt") {
@@ -245,10 +148,34 @@
          options["LS_scale_duals_with_step_length"] = "no";
          options["protect_actual_reduction_against_roundoff"] = "no";
       }
+      else if (preset_name == "funnelsqp") {
+         options["constraint_relaxation_strategy"] = "feasibility_restoration";
+         options["subproblem"] = "QP";
+         options["globalization_mechanism"] = "TR";
+         options["globalization_strategy"] = "funnel_method";
+         options["progress_norm"] = "L1";
+         options["residual_norm"] = "L2";
+         options["sparse_format"] = "CSC";
+         options["TR_radius"] = "10";
+         options["l1_constraint_violation_coefficient"] = "1.";
+         options["enforce_linear_constraints"] = "yes";
+         options["tolerance"] = "1e-6";
+         options["loose_tolerance"] = "1e-6";
+         options["TR_min_radius"] = "1e-8";
+         options["switch_to_optimality_requires_acceptance"] = "no";
+         options["switch_to_optimality_requires_linearized_feasibility"] = "yes";
+
+         options["funnel_beta"] = "0.999";
+         options["funnel_gamma"] = "0.001";
+         options["funnel_delta"] = "0.999";
+         options["funnel_ubd"] = "1.0";
+         options["funnel_fact"] = "1.5";
+         options["funnel_switching_infeasibility_exponent"] = "2";
+         options["funnel_update_strategy"] = "2";
+      }
       else {
          throw std::runtime_error("The preset " + preset_name + " is not known.");
       }
->>>>>>> 8f8c01c1
    }
 
    void Options::get_command_line_arguments(int argc, char* argv[]) {
