--- conflicted
+++ resolved
@@ -13,75 +13,6 @@
 #include "tools/Options.hpp"
 #include "tools/Statistics.hpp"
 
-<<<<<<< HEAD
-TrustRegionStrategy::TrustRegionStrategy(ConstraintRelaxationStrategy& constraint_relaxation_strategy, const Options& options) :
-      GlobalizationMechanism(constraint_relaxation_strategy),
-      radius(options.get_double("TR_radius")),
-      increase_factor(options.get_double("TR_increase_factor")),
-      decrease_factor(options.get_double("TR_decrease_factor")),
-      aggressive_decrease_factor(options.get_double("TR_aggressive_decrease_factor")),
-      activity_tolerance(options.get_double("TR_activity_tolerance")),
-      minimum_radius(options.get_double("TR_min_radius")),
-      radius_reset_threshold(options.get_double("TR_radius_reset_threshold")),
-      tolerance(options.get_double("tolerance")) {
-   assert(0 < this->radius && "The trust-region radius should be positive");
-   assert(1. < this->increase_factor && "The trust-region increase factor should be > 1");
-   assert(1. < this->decrease_factor && "The trust-region decrease factor should be > 1");
-}
-
-void TrustRegionStrategy::initialize(Statistics& statistics, Iterate& initial_iterate, const Options& options) {
-   statistics.add_column("TR iter", Statistics::int_width + 2, options.get_int("statistics_minor_column_order"));
-   statistics.add_column("TR radius", Statistics::double_width - 6, options.get_int("statistics_TR_radius_column_order"));
-   statistics.set("TR radius", this->radius);
-   
-   this->constraint_relaxation_strategy.set_trust_region_radius(this->radius);
-   this->constraint_relaxation_strategy.initialize(statistics, initial_iterate, options);
-}
-
-void TrustRegionStrategy::compute_next_iterate(Statistics& statistics, const Model& model, Iterate& current_iterate, Iterate& trial_iterate) {
-   WarmstartInformation warmstart_information{};
-   warmstart_information.set_hot_start();
-   DEBUG2 << "Current iterate\n" << current_iterate << '\n';
-
-   // ERROR << "Current infeasibility = " << current_iterate.progress.infeasibility << "\n";
-   size_t number_iterations = 0;
-   while (true) { // TODO not very elegant
-      try {
-         number_iterations++;
-         this->print_iteration(number_iterations);
-         if (1 < number_iterations) {
-            statistics.start_new_line();
-         }
-         // compute the direction within the trust region
-         this->constraint_relaxation_strategy.set_trust_region_radius(this->radius);
-         this->constraint_relaxation_strategy.compute_feasible_direction(statistics, current_iterate, this->direction, warmstart_information);
-
-         // deal with errors in the subproblem
-         if (this->direction.status == SubproblemStatus::UNBOUNDED_PROBLEM) {
-            // the subproblem is always bounded, but the objective may exceed a very large negative value
-            this->set_statistics(statistics, this->direction, number_iterations);
-            statistics.set("status", "unbounded subproblem");
-            if (Logger::level == INFO) statistics.print_current_line();
-            this->decrease_radius_aggressively();
-            warmstart_information.set_cold_start();
-         }
-         else if (this->direction.status == SubproblemStatus::ERROR) {
-            this->set_statistics(statistics, this->direction, number_iterations);
-            statistics.set("status", "solver error");
-            if (Logger::level == INFO) statistics.print_current_line();
-            this->decrease_radius(this->direction.norm);
-            warmstart_information.set_cold_start();
-         }
-         else {
-            // take full primal-dual step
-            GlobalizationMechanism::assemble_trial_iterate(model, current_iterate, trial_iterate, this->direction, 1., 1.);
-            this->reset_active_trust_region_multipliers(model, this->direction, trial_iterate);
-
-            // check whether the trial iterate (current iterate + full step) is acceptable
-            if (this->is_iterate_acceptable(statistics, model, current_iterate, trial_iterate, this->direction, number_iterations)) {
-               this->reset_radius();
-               return;
-=======
 namespace uno {
    TrustRegionStrategy::TrustRegionStrategy(ConstraintRelaxationStrategy& constraint_relaxation_strategy, const Options& options) :
          GlobalizationMechanism(constraint_relaxation_strategy),
@@ -119,7 +50,6 @@
             this->print_iteration(number_iterations);
             if (1 < number_iterations) {
                statistics.start_new_line();
->>>>>>> 8f8c01c1
             }
             // compute the direction within the trust region
             this->constraint_relaxation_strategy.set_trust_region_radius(this->radius);
