// Copyright (c) 2018-2024 Charlie Vanaret
// Licensed under the MIT license. See LICENSE file in the project directory for details.

#include <stdexcept>
#include "GlobalizationStrategyFactory.hpp"
#include "l1MeritFunction.hpp"
#include "FunnelMethod.hpp"
#include "filter_method/FletcherFilterMethod.hpp"
#include "filter_method/WaechterFilterMethod.hpp"

namespace uno {
   std::unique_ptr <GlobalizationStrategy> GlobalizationStrategyFactory::create(const std::string& strategy_type, const Options& options) {
      if (strategy_type == "l1_merit") {
         return std::make_unique<l1MeritFunction>(options);
      }
      else if (strategy_type == "fletcher_filter_method") {
         return std::make_unique<FletcherFilterMethod>(options);
      }
      else if (strategy_type == "waechter_filter_method") {
         return std::make_unique<WaechterFilterMethod>(options);
      }
      throw std::invalid_argument("GlobalizationStrategy " + strategy_type + " is not supported");
   }
<<<<<<< HEAD
   else if (strategy_type == "fletcher_filter_method") {
      return std::make_unique<FletcherFilterMethod>(options);
   }
   else if (strategy_type == "waechter_filter_method") {
      return std::make_unique<WaechterFilterMethod>(options);
   }
   else if (strategy_type == "funnel_method") {
      return std::make_unique<FunnelMethod>(options);
   }
   throw std::invalid_argument("GlobalizationStrategy " + strategy_type + " is not supported");
}

std::vector<std::string> GlobalizationStrategyFactory::available_strategies() {
   return {"l1_merit", "fletcher_filter_strategy", "waechter_filter_strategy", "funnel_strategy"};
}
=======

   std::vector<std::string> GlobalizationStrategyFactory::available_strategies() {
      return {"l1_merit", "fletcher_filter_strategy", "waechter_filter_strategy"};
   }
} // namespace
>>>>>>> 8f8c01c1
<|MERGE_RESOLUTION|>--- conflicted
+++ resolved
@@ -19,28 +19,13 @@
       else if (strategy_type == "waechter_filter_method") {
          return std::make_unique<WaechterFilterMethod>(options);
       }
+      else if (strategy_type == "funnel_method") {
+         return std::make_unique<FunnelMethod>(options);
+      }
       throw std::invalid_argument("GlobalizationStrategy " + strategy_type + " is not supported");
-   }
-<<<<<<< HEAD
-   else if (strategy_type == "fletcher_filter_method") {
-      return std::make_unique<FletcherFilterMethod>(options);
-   }
-   else if (strategy_type == "waechter_filter_method") {
-      return std::make_unique<WaechterFilterMethod>(options);
-   }
-   else if (strategy_type == "funnel_method") {
-      return std::make_unique<FunnelMethod>(options);
-   }
-   throw std::invalid_argument("GlobalizationStrategy " + strategy_type + " is not supported");
 }
 
 std::vector<std::string> GlobalizationStrategyFactory::available_strategies() {
    return {"l1_merit", "fletcher_filter_strategy", "waechter_filter_strategy", "funnel_strategy"};
 }
-=======
-
-   std::vector<std::string> GlobalizationStrategyFactory::available_strategies() {
-      return {"l1_merit", "fletcher_filter_strategy", "waechter_filter_strategy"};
-   }
-} // namespace
->>>>>>> 8f8c01c1
+}