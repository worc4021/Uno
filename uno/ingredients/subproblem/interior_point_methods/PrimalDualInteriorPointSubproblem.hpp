--- conflicted
+++ resolved
@@ -10,80 +10,6 @@
 #include "ingredients/subproblem/HessianModel.hpp"
 #include "BarrierParameterUpdateStrategy.hpp"
 
-<<<<<<< HEAD
-struct InteriorPointParameters {
-   double tau_min;
-   double k_sigma;
-   double regularization_exponent;
-   double small_direction_factor;
-   double push_variable_to_interior_k1;
-   double push_variable_to_interior_k2;
-};
-
-class PrimalDualInteriorPointSubproblem : public Subproblem {
-public:
-   PrimalDualInteriorPointSubproblem(size_t number_variables, size_t number_constraints, size_t number_jacobian_nonzeros,
-         size_t number_hessian_nonzeros, const Options& options);
-
-   void initialize_statistics(Statistics& statistics, const Options& options) override;
-   void generate_initial_iterate(const OptimizationProblem& problem, Iterate& initial_iterate) override;
-   void set_initial_point(const Vector<double>& point) override;
-
-   void initialize_feasibility_problem(const l1RelaxedProblem& problem, Iterate& current_iterate) override;
-   void set_elastic_variable_values(const l1RelaxedProblem& problem, Iterate& constraint_index) override;
-   void exit_feasibility_problem(const OptimizationProblem& problem, Iterate& trial_iterate) override;
-
-   void solve(Statistics& statistics, const OptimizationProblem& problem, Iterate& current_iterate,  const Multipliers& current_multipliers,
-         Direction& direction, const WarmstartInformation& warmstart_information) override;
-
-   [[nodiscard]] const SymmetricMatrix<size_t, double>& get_lagrangian_hessian() const override;
-   void set_auxiliary_measure(const Model& model, Iterate& iterate) override;
-   [[nodiscard]] double compute_predicted_auxiliary_reduction_model(const Model& model, const Iterate& current_iterate,
-         const Vector<double>& primal_direction, double step_length) const override;
-
-   void postprocess_iterate(const OptimizationProblem& problem, Iterate& iterate) override;
-   [[nodiscard]] size_t get_hessian_evaluation_count() const override;
-
-protected:
-   SparseVector<double> objective_gradient; /*!< Sparse Jacobian of the objective */
-   std::vector<double> constraints; /*!< Constraint values (size \f$m)\f$ */
-   RectangularMatrix<double> constraint_jacobian; /*!< Sparse Jacobian of the constraints */
-   const std::unique_ptr<HessianModel> hessian_model; /*!< Strategy to evaluate or approximate the Hessian */
-
-   SymmetricIndefiniteLinearSystem<double> augmented_system;
-   const std::unique_ptr<SymmetricIndefiniteLinearSolver<size_t, double>> linear_solver;
-
-   BarrierParameterUpdateStrategy barrier_parameter_update_strategy;
-   double previous_barrier_parameter;
-   const double default_multiplier;
-   const InteriorPointParameters parameters;
-   const double least_square_multiplier_max_norm;
-   const double damping_factor; // (Section 3.7 in IPOPT paper)
-
-   bool solving_feasibility_problem{false};
-
-   [[nodiscard]] double barrier_parameter() const;
-   [[nodiscard]] double push_variable_to_interior(double variable_value, double lower_bound, double upper_bound) const;
-   void evaluate_functions(Statistics& statistics, const OptimizationProblem& problem, Iterate& current_iterate, const Multipliers& current_multipliers,
-         const WarmstartInformation& warmstart_information);
-   void update_barrier_parameter(const OptimizationProblem& problem, const Iterate& current_iterate);
-   [[nodiscard]] bool is_small_step(const OptimizationProblem& problem, const Vector<double>& current_primals, const Vector<double>& direction_primals) const;
-   [[nodiscard]] double evaluate_subproblem_objective(const Direction& direction) const;
-   [[nodiscard]] double compute_barrier_term_directional_derivative(const Model& model, const Iterate& current_iterate,
-         const Vector<double>& primal_direction) const;
-   [[nodiscard]] static double primal_fraction_to_boundary(const OptimizationProblem& problem, const Vector<double>& current_primals,
-         const Vector<double>& primal_direction, double tau);
-   [[nodiscard]] static double dual_fraction_to_boundary(const OptimizationProblem& problem, const Multipliers& current_multipliers,
-         Multipliers& direction_multipliers, double tau);
-   void assemble_augmented_system(Statistics& statistics, const OptimizationProblem& problem, const Multipliers& current_multipliers);
-   void assemble_augmented_rhs(const OptimizationProblem& problem, const Multipliers& current_multipliers);
-   void assemble_primal_dual_direction(const OptimizationProblem& problem, const Vector<double>& current_primals, const Multipliers& current_multipliers,
-         Vector<double>& direction_primals, Multipliers& direction_multipliers);
-   void compute_bound_dual_direction(const OptimizationProblem& problem, const Vector<double>& current_primals, const Multipliers& current_multipliers,
-         const Vector<double>& primal_direction, Multipliers& direction_multipliers);
-   void compute_least_square_multipliers(const OptimizationProblem& problem, Iterate& iterate, Vector<double>& constraint_multipliers);
-};
-=======
 namespace uno {
    // forward reference
    class PrimalDualResiduals;
@@ -113,7 +39,7 @@
       void solve(Statistics& statistics, const OptimizationProblem& problem, Iterate& current_iterate,  const Multipliers& current_multipliers,
             Direction& direction, const WarmstartInformation& warmstart_information) override;
 
-      [[nodiscard]] const SymmetricMatrix<double>& get_lagrangian_hessian() const override;
+      [[nodiscard]] const SymmetricMatrix<size_t, double>& get_lagrangian_hessian() const override;
       void set_auxiliary_measure(const Model& model, Iterate& iterate) override;
       [[nodiscard]] double compute_predicted_auxiliary_reduction_model(const Model& model, const Iterate& current_iterate,
             const Vector<double>& primal_direction, double step_length) const override;
@@ -128,7 +54,7 @@
       const std::unique_ptr<HessianModel> hessian_model; /*!< Strategy to evaluate or approximate the Hessian */
 
       SymmetricIndefiniteLinearSystem<double> augmented_system;
-      const std::unique_ptr<SymmetricIndefiniteLinearSolver<double>> linear_solver;
+      const std::unique_ptr<SymmetricIndefiniteLinearSolver<size_t, double>> linear_solver;
 
       BarrierParameterUpdateStrategy barrier_parameter_update_strategy;
       double previous_barrier_parameter;
@@ -161,6 +87,5 @@
       void compute_least_square_multipliers(const OptimizationProblem& problem, Iterate& iterate, Vector<double>& constraint_multipliers);
    };
 } // namespace
->>>>>>> 86b1a3bf
 
 #endif // UNO_INFEASIBLEINTERIORPOINTSUBPROBLEM_H