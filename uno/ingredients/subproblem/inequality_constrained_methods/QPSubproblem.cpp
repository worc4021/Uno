// Copyright (c) 2018-2024 Charlie Vanaret
// Licensed under the MIT license. See LICENSE file in the project directory for details.

#include "QPSubproblem.hpp"
#include "ingredients/subproblem/Direction.hpp"
#include "ingredients/subproblem/HessianModelFactory.hpp"
#include "linear_algebra/SymmetricMatrix.hpp"
#include "optimization/Iterate.hpp"
#include "optimization/WarmstartInformation.hpp"
#include "preprocessing/Preprocessing.hpp"
#include "reformulation/OptimizationProblem.hpp"
#include "solvers/QP/QPSolverFactory.hpp"
#include "tools/Options.hpp"
#include "tools/Statistics.hpp"

namespace uno {
   QPSubproblem::QPSubproblem(size_t number_variables, size_t number_constraints, size_t number_objective_gradient_nonzeros,
         size_t number_jacobian_nonzeros, size_t number_hessian_nonzeros, const Options& options) :
         InequalityConstrainedMethod(number_variables, number_constraints),
         use_regularization(options.get_string("globalization_mechanism") != "TR" || options.get_bool("convexify_QP")),
         enforce_linear_constraints_at_initial_iterate(options.get_bool("enforce_linear_constraints")),
         // if no trust region is used, the problem should be convexified to guarantee boundedness
         hessian_model(HessianModelFactory::create(options.get_string("hessian_model"), number_variables,
               number_hessian_nonzeros + number_variables, this->use_regularization, options)),
         // maximum number of Hessian nonzeros = number nonzeros + possible diagonal inertia correction
         solver(QPSolverFactory::create(options.get_string("QP_solver"), number_variables, number_constraints,
               number_objective_gradient_nonzeros, number_jacobian_nonzeros,
               // if the QP solver is used during preprocessing, we need to allocate the Hessian with at least number_variables elements
               std::max(this->enforce_linear_constraints_at_initial_iterate ? number_variables : 0, hessian_model->hessian->capacity),
               options)) {
   }

   void QPSubproblem::initialize_statistics(Statistics& statistics, const Options& options) {
      if (this->use_regularization) {
         statistics.add_column("regularization", Statistics::double_width, options.get_int("statistics_regularization_column_order"));
      }
   }

   void QPSubproblem::generate_initial_iterate(const OptimizationProblem& problem, Iterate& initial_iterate) {
      if (this->enforce_linear_constraints_at_initial_iterate) {
         Preprocessing::enforce_linear_constraints(problem.model, initial_iterate.primals, initial_iterate.multipliers, *this->solver);
      }
   }

   void QPSubproblem::evaluate_functions(Statistics& statistics, const OptimizationProblem& problem, Iterate& current_iterate,
         const Multipliers& current_multipliers, const WarmstartInformation& warmstart_information) {
      // Lagrangian Hessian
      if (warmstart_information.objective_changed || warmstart_information.constraints_changed) {
         this->hessian_model->evaluate(statistics, problem, current_iterate.primals, current_multipliers.constraints);
      }
      // objective gradient, constraints and constraint Jacobian
      if (warmstart_information.objective_changed) {
         problem.evaluate_objective_gradient(current_iterate, this->objective_gradient);
      }
      if (warmstart_information.constraints_changed) {
         problem.evaluate_constraints(current_iterate, this->constraints);
         problem.evaluate_constraint_jacobian(current_iterate, this->constraint_jacobian);
      }
   }

   void QPSubproblem::solve(Statistics& statistics, const OptimizationProblem& problem, Iterate& current_iterate,  const Multipliers& current_multipliers,
         Direction& direction, const WarmstartInformation& warmstart_information) {
      // evaluate the functions at the current iterate
      this->evaluate_functions(statistics, problem, current_iterate, current_multipliers, warmstart_information);

      // set bounds of the variable displacements
      if (warmstart_information.variable_bounds_changed) {
         this->set_direction_bounds(problem, current_iterate);
      }

      // set bounds of the linearized constraints
      if (warmstart_information.constraint_bounds_changed) {
         this->set_linearized_constraint_bounds(problem, this->constraints);
      }

      // solve the QP
      this->solver->solve_QP(problem.number_variables, problem.number_constraints, this->direction_lower_bounds, this->direction_upper_bounds,
            this->linearized_constraints_lower_bounds, this->linearized_constraints_upper_bounds, this->objective_gradient,
            this->constraint_jacobian, *this->hessian_model->hessian, this->initial_point, direction, warmstart_information);
      InequalityConstrainedMethod::compute_dual_displacements(current_multipliers, direction.multipliers);
      this->number_subproblems_solved++;
      // reset the initial point
      this->initial_point.fill(0.);
   }

<<<<<<< HEAD
const SymmetricMatrix<size_t, double>& QPSubproblem::get_lagrangian_hessian() const {
   return *this->hessian_model->hessian;
}
=======
   const SymmetricMatrix<double>& QPSubproblem::get_lagrangian_hessian() const {
      return *this->hessian_model->hessian;
   }
>>>>>>> 86b1a3bf

   size_t QPSubproblem::get_hessian_evaluation_count() const {
      return this->hessian_model->evaluation_count;
   }
} // namespace<|MERGE_RESOLUTION|>--- conflicted
+++ resolved
@@ -83,15 +83,9 @@
       this->initial_point.fill(0.);
    }
 
-<<<<<<< HEAD
-const SymmetricMatrix<size_t, double>& QPSubproblem::get_lagrangian_hessian() const {
-   return *this->hessian_model->hessian;
-}
-=======
-   const SymmetricMatrix<double>& QPSubproblem::get_lagrangian_hessian() const {
+   const SymmetricMatrix<size_t, double>& QPSubproblem::get_lagrangian_hessian() const {
       return *this->hessian_model->hessian;
    }
->>>>>>> 86b1a3bf
 
    size_t QPSubproblem::get_hessian_evaluation_count() const {
       return this->hessian_model->evaluation_count;
