--- conflicted
+++ resolved
@@ -10,82 +10,6 @@
 #include "optimization/LagrangianGradient.hpp"
 #include "symbolic/Expression.hpp"
 
-<<<<<<< HEAD
-// forward declarations
-template <typename ElementType>
-class Collection;
-class Iterate;
-struct Multipliers;
-template <typename ElementType>
-class RectangularMatrix;
-template <typename ElementType>
-class SparseVector;
-template <typename IndexType, typename ElementType>
-class SymmetricMatrix;
-
-class OptimizationProblem {
-public:
-   OptimizationProblem(const Model& model, size_t number_variables, size_t number_constraints);
-   virtual ~OptimizationProblem() = default;
-
-   const Model& model;
-   const size_t number_variables; /*!< Number of variables */
-   const size_t number_constraints; /*!< Number of constraints */
-
-   [[nodiscard]] bool is_constrained() const;
-   [[nodiscard]] bool has_inequality_constraints() const;
-
-   // function evaluations
-   [[nodiscard]] virtual double get_objective_multiplier() const = 0;
-   virtual void evaluate_objective_gradient(Iterate& iterate, SparseVector<double>& objective_gradient) const = 0;
-   virtual void evaluate_constraints(Iterate& iterate, std::vector<double>& constraints) const = 0;
-   virtual void evaluate_constraint_jacobian(Iterate& iterate, RectangularMatrix<double>& constraint_jacobian) const = 0;
-   virtual void evaluate_lagrangian_hessian(const Vector<double>& x, const Vector<double>& multipliers,
-         SymmetricMatrix<size_t, double>& hessian) const = 0;
-
-   [[nodiscard]] size_t get_number_original_variables() const;
-   [[nodiscard]] virtual double variable_lower_bound(size_t variable_index) const = 0;
-   [[nodiscard]] virtual double variable_upper_bound(size_t variable_index) const = 0;
-   [[nodiscard]] virtual double constraint_lower_bound(size_t constraint_index) const = 0;
-   [[nodiscard]] virtual double constraint_upper_bound(size_t constraint_index) const = 0;
-   [[nodiscard]] virtual const Collection<size_t>& get_lower_bounded_variables() const = 0;
-   [[nodiscard]] virtual const Collection<size_t>& get_upper_bounded_variables() const = 0;
-   [[nodiscard]] virtual const Collection<size_t>& get_single_lower_bounded_variables() const = 0;
-   [[nodiscard]] virtual const Collection<size_t>& get_single_upper_bounded_variables() const = 0;
-
-   [[nodiscard]] virtual size_t number_objective_gradient_nonzeros() const = 0;
-   [[nodiscard]] virtual size_t number_jacobian_nonzeros() const = 0;
-   [[nodiscard]] virtual size_t number_hessian_nonzeros() const = 0;
-
-   [[nodiscard]] static double stationarity_error(const LagrangianGradient<double>& lagrangian_gradient, double objective_multiplier,
-         Norm residual_norm);
-   [[nodiscard]] virtual double complementarity_error(const Vector<double>& primals, const std::vector<double>& constraints,
-         const Multipliers& multipliers, double shift_value, Norm residual_norm) const = 0;
-};
-
-inline OptimizationProblem::OptimizationProblem(const Model& model, size_t number_variables, size_t number_constraints):
-      model(model), number_variables(number_variables), number_constraints(number_constraints) {
-}
-
-inline bool OptimizationProblem::is_constrained() const {
-   return (0 < this->number_constraints);
-}
-
-inline bool OptimizationProblem::has_inequality_constraints() const {
-   return (not this->model.get_inequality_constraints().is_empty());
-}
-
-inline size_t OptimizationProblem::get_number_original_variables() const {
-   return this->model.number_variables;
-}
-
-inline double OptimizationProblem::stationarity_error(const LagrangianGradient<double>& lagrangian_gradient, double objective_multiplier,
-      Norm residual_norm) {
-   // norm of the scaled Lagrangian gradient
-   const auto scaled_lagrangian = objective_multiplier * lagrangian_gradient.objective_contribution + lagrangian_gradient.constraints_contribution;
-   return norm(residual_norm, scaled_lagrangian);
-}
-=======
 namespace uno {
    // forward declarations
    template <typename ElementType>
@@ -96,7 +20,7 @@
    class RectangularMatrix;
    template <typename ElementType>
    class SparseVector;
-   template <typename ElementType>
+   template <typename IndexType, typename ElementType>
    class SymmetricMatrix;
 
    class OptimizationProblem {
@@ -116,7 +40,7 @@
       virtual void evaluate_objective_gradient(Iterate& iterate, SparseVector<double>& objective_gradient) const = 0;
       virtual void evaluate_constraints(Iterate& iterate, std::vector<double>& constraints) const = 0;
       virtual void evaluate_constraint_jacobian(Iterate& iterate, RectangularMatrix<double>& constraint_jacobian) const = 0;
-      virtual void evaluate_lagrangian_hessian(const Vector<double>& x, const Vector<double>& multipliers, SymmetricMatrix<double>& hessian) const = 0;
+      virtual void evaluate_lagrangian_hessian(const Vector<double>& x, const Vector<double>& multipliers, SymmetricMatrix<size_t, double>& hessian) const = 0;
 
       [[nodiscard]] size_t get_number_original_variables() const;
       [[nodiscard]] virtual double variable_lower_bound(size_t variable_index) const = 0;
@@ -161,6 +85,5 @@
       return norm(residual_norm, scaled_lagrangian);
    }
 } // namespace
->>>>>>> 86b1a3bf
 
 #endif // UNO_OPTIMIZATIONPROBLEM_H